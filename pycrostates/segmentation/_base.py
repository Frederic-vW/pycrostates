"""Segmentation module for segmented data."""

import itertools
from abc import abstractmethod
from typing import List, Optional, Union

import numpy as np
from matplotlib.axes import Axes
from mne import BaseEpochs
from mne.io import BaseRaw
from numpy.typing import NDArray

from .._typing import Segmentation
from ..utils import _corr_vectors
from ..utils._checks import _check_type
from ..utils._docs import fill_doc
from ..utils._fixes import deprecate
from ..utils._logs import logger
from ..viz import plot_cluster_centers
from .entropy import entropy
from .transitions import _compute_expected_transition_matrix, _compute_transition_matrix


@fill_doc
class _BaseSegmentation(Segmentation):
    """Base class for a Microstates segmentation.

    Parameters
    ----------
    labels : array of shape (n_samples, ) or (n_epochs, n_samples)
        Microstates labels attributed to each sample, i.e. the segmentation.
    inst : Raw | Epochs
        MNE instance used to predict the segmentation.
    %(cluster_centers_seg)s
    %(cluster_names)s
    %(predict_parameters)s
    """

    @abstractmethod
    def __init__(
        self,
        labels: NDArray[int],
        inst: Union[BaseRaw, BaseEpochs],
        cluster_centers_: NDArray[float],
        cluster_names: Optional[List[str]] = None,
        predict_parameters: Optional[dict] = None,
    ):
        # check input
        _check_type(labels, (np.ndarray,), "labels")
        _check_type(cluster_centers_, (np.ndarray,), "cluster_centers_")
        if cluster_centers_.ndim != 2:
            raise ValueError(
                "Argument 'cluster_centers_' should be a 2D array. The "
                f"provided array shape is {cluster_centers_.shape} which has "
                f"{cluster_centers_.ndim} dimensions."
            )

        self._labels = labels
        self._inst = inst
        self._cluster_centers_ = cluster_centers_
        self._cluster_names = _BaseSegmentation._check_cluster_names(
            cluster_names, self._cluster_centers_
        )
        self._predict_parameters = _BaseSegmentation._check_predict_parameters(
            predict_parameters
        )

    def __repr__(self) -> str:
        name = self.__class__.__name__
        s = f"<{name} | n = {len(self._cluster_centers_)} cluster centers |"
        s += f" {self._inst.__repr__()[1:-1]}>"
        return s

    def _repr_html_(self, caption=None):
        from ..html_templates import repr_templates_env  # pylint: disable=C0415

        template = repr_templates_env.get_template("BaseSegmentation.html.jinja")
        return template.render(
            name=self.__class__.__name__,
            n_clusters=len(self._cluster_centers_),
            cluster_names=self._cluster_names,
            inst_repr=self._inst._repr_html_(),
        )

    def compute_parameters(self, norm_gfp: bool = True, return_dist: bool = False):
        """Compute microstate parameters.

        .. warning::

            When working with `~mne.Epochs`, this method will put together segments of
            all epochs. This could lead to wrong interpretation especially on state
            durations. To avoid this behaviour, make sure to set the ``reject_edges``
            parameter to ``True`` when creating the segmentation.

        Parameters
        ----------
        norm_gfp : bool
            If True, the :term:`global field power` (GFP) is normalized.
        return_dist : bool
            If True, return the parameters distributions.

        Returns
        -------
        dict : dict
            Dictionaries containing microstate parameters as key/value pairs.
            Keys are named as follow: ``'{microstate name}_{parameter name}'``.

            Available parameters are listed below:

            * ``mean_corr``: Mean correlation value for each time point assigned to a
              given state.
            * ``gev``: Global explained variance expressed by a given state.
              It is the sum of global explained variance values of each time point
              assigned to a given state.
            * ``timecov``: Time coverage, the proportion of time during which
              a given state is active. This metric is expressed as a ratio.
            * ``meandurs``: Mean durations of segments assigned to a given
              state. This metric is expressed in seconds (s).
            * ``occurrences``: Occurrences per second, the mean number of
              segment assigned to a given state per second. This metrics is expressed
              in segment per second.
            * ``dist_corr`` (req. ``return_dist=True``): Distribution of
              correlations values of each time point assigned to a given state.
            * ``dist_gev`` (req. ``return_dist=True``): Distribution of global
              explained variances values of each time point assigned to a given state.
            * ``dist_durs`` (req. ``return_dist=True``): Distribution of
              durations of each segments assigned to a given state. Each value is
              expressed in seconds (s).
        """
        _check_type(norm_gfp, (bool,), "norm_gfp")
        _check_type(return_dist, (bool,), "return_dist")

        # retrieve sampling frequency for convenience
        sfreq = self._inst.info["sfreq"]

        # don't copy the data/labels array, get_data, swapaxes, reshape are
        # returning a new view of the array, which is fine since we do not modify it.
        labels = self._labels  # same pointer, no memory overhead.
        if isinstance(self._inst, BaseRaw):
            data = self._inst.get_data()
            # sanity-checks
            assert labels.ndim == 1
            assert data.ndim == 2
            assert labels.size == data.shape[1]
        elif isinstance(self._inst, BaseEpochs):
            data = self._inst.get_data()
            # sanity-checks
            assert labels.ndim == 2
            assert data.ndim == 3
            assert labels.size == data.shape[0] * data.shape[2]
            # create a 2D view of the data array
            data = np.swapaxes(data, 0, 1)
            data = data.reshape(data.shape[0], -1)
            # create a 1D view of the labels array
            labels = labels.reshape(-1)

        gfp = np.std(data, axis=0)
        if norm_gfp:
            labeled = np.argwhere(labels != -1)  # ignore unlabeled segments
            gfp /= np.linalg.norm(gfp[labeled])  # normalize

        segments = [(s, list(group)) for s, group in itertools.groupby(labels)]

        params = dict()
        for s, state in enumerate(self._cluster_centers_):
            state_name = self._cluster_names[s]
            arg_where = np.argwhere(labels == s)
            if len(arg_where) != 0:
                labeled_tp = data.T[arg_where][:, 0, :].T
                labeled_gfp = gfp[arg_where][:, 0]
                state_array = np.array([state] * len(arg_where)).transpose()

                dist_corr = _corr_vectors(state_array, labeled_tp)
                params[f"{state_name}_mean_corr"] = np.mean(np.abs(dist_corr))
                dist_gev = (labeled_gfp * dist_corr) ** 2 / np.sum(gfp**2)
                params[f"{state_name}_gev"] = np.sum(dist_gev)

                s_segments = np.array([len(group) for s_, group in segments if s_ == s])
                occurrences = len(s_segments) / len(np.where(labels != -1)[0]) * sfreq
                params[f"{state_name}_occurrences"] = occurrences

                timecov = np.sum(s_segments) / len(np.where(labels != -1)[0])
                params[f"{state_name}_timecov"] = timecov

                dist_durs = s_segments / sfreq
                params[f"{state_name}_meandurs"] = np.mean(dist_durs)

                if return_dist:
                    params[f"{state_name}_dist_corr"] = dist_corr
                    params[f"{state_name}_dist_gev"] = dist_gev
                    params[f"{state_name}_dist_durs"] = dist_durs

            else:
                params[f"{state_name}_mean_corr"] = 0.0
                params[f"{state_name}_gev"] = 0.0
                params[f"{state_name}_timecov"] = 0.0
                params[f"{state_name}_meandurs"] = 0.0
                params[f"{state_name}_occurrences"] = 0.0

                if return_dist:
                    params[f"{state_name}_dist_corr"] = np.array([], dtype=float)
                    params[f"{state_name}_dist_gev"] = np.array([], dtype=float)
                    params[f"{state_name}_dist_durs"] = np.array([], dtype=float)

        params["unlabeled"] = len(np.argwhere(labels == -1)) / len(gfp)
        return params

<<<<<<< HEAD
    def compute_transition_matrix(
        self, stat="probability", ignore_self=None, ignore_repetitions=True
    ):
=======
    def compute_transition_matrix(self, stat="probability", ignore_repetitions=True):
>>>>>>> 81e37787
        """Compute the observed transition matrix.

        Count the number of transitions from one state to another and aggregate the
        result as statistic. Transition "from" and "to" unlabeled segments ``-1`` are
        ignored.

        Parameters
        ----------
        %(stat_transition)s
<<<<<<< HEAD
        %(ignore_self)s
=======
>>>>>>> 81e37787
        %(ignore_repetitions)s

        Returns
        -------
        %(transition_matrix)s

        warnings
        --------
        When working with `~mne.Epochs`, this method will take into account transitions
        that occur between epochs. This could lead to wrong interpretation when working
        with discontinuous data. To avoid this behaviour, make sure to set the
        ``reject_edges`` parameter to ``True`` when predicting the segmentation.
        """
        _check_type(
            ignore_self,
            (
                bool,
                None,
            ),
            "ignore_self",
        )
        _check_type(ignore_repetitions, (bool,), "ignore_repetitions")
        if ignore_self is not None:
            deprecate("ignore_self", "ignore_repetitions")
            ignore_repetitions = ignore_self
        return _compute_transition_matrix(
            self._labels,
            self._cluster_centers_.shape[0],
            stat,
<<<<<<< HEAD
            ignore_repetitions=ignore_repetitions,
=======
            ignore_repetitions,
>>>>>>> 81e37787
        )

    @fill_doc
    def compute_expected_transition_matrix(
<<<<<<< HEAD
        self, stat="probability", ignore_self=None, ignore_repetitions=True
=======
        self, stat="probability", ignore_repetitions=True
>>>>>>> 81e37787
    ):
        """Compute the expected transition matrix.

        Compute the theoretical transition matrix as if time course was ignored, but
        microstate proportions kept (i.e. shuffled segmentation). This matrix can be
        used to quantify/correct the effect of microstate time coverage on the observed
        transition matrix obtained with the method
        ``compute_expected_transition_matrix``.
        Transition "from" and "to" unlabeled segments ``-1`` are ignored.

        Parameters
        ----------
        %(stat_expected_transitions)s
<<<<<<< HEAD
        %(ignore_self)s
=======
>>>>>>> 81e37787
        %(ignore_repetitions)s

        Returns
        -------
        %(transition_matrix)s
<<<<<<< HEAD
        """  # noqa: E501
        _check_type(
            ignore_self,
            (
                bool,
                None,
            ),
            "ignore_self",
        )
        _check_type(ignore_repetitions, (bool,), "ignore_repetitions")
        if ignore_self is not None:
            deprecate("ignore_self", "ignore_repetitions")
            ignore_repetitions = ignore_self
=======
        """
>>>>>>> 81e37787
        return _compute_expected_transition_matrix(
            self._labels,
            n_clusters=self._cluster_centers_.shape[0],
            stat=stat,
            ignore_repetitions=ignore_repetitions,
<<<<<<< HEAD
        )

    # Information ------------------------------------------------------------
    @fill_doc
    def entropy(
        self,
        ignore_repetitions: bool = False,
        log_base: Union[float, str] = 2,
    ):
        """Compute the Shannon entropy of the segmentation.

        Compute the Shannon entropy\ :footcite:p:`shannon1948mathematical`
        of the microstate symbolic sequence.

        Parameters
        ----------
        %(ignore_repetitions)s
        %(log_base)s

        Returns
        -------
        h : float
            The Shannon entropy.

        References
        ----------
        .. footbibliography::
        """
        return entropy(
            self,
            ignore_repetitions=ignore_repetitions,
            log_base=log_base,
=======
>>>>>>> 81e37787
        )

    @fill_doc
    def plot_cluster_centers(
        self,
        axes: Optional[Union[Axes, NDArray[Axes]]] = None,
        block: bool = False,
    ):
        """Plot cluster centers as topographic maps.

        Parameters
        ----------
        %(axes_topo)s
        %(block)s

        Returns
        -------
        fig : Figure
            Matplotlib figure containing the topographic plots.
        """
        return plot_cluster_centers(
            self._cluster_centers_,
            self._inst.info,
            self._cluster_names,
            axes,
            block=block,
        )

    # --------------------------------------------------------------------
    @staticmethod
    def _check_cluster_names(
        cluster_names: List[str], cluster_centers_: NDArray[float]
    ):
        """Check that the argument 'cluster_names' is valid."""
        _check_type(cluster_names, (list, None), "cluster_names")
        if cluster_names is None:
            return [str(k) for k in range(1, len(cluster_centers_) + 1)]
        else:
            if len(cluster_centers_) == len(cluster_names):
                return cluster_names
            else:
                raise ValueError(
                    "The same number of cluster centers and cluster names "
                    f"should be provided. There are {len(cluster_centers_)} "
                    f"cluster centers and '{len(cluster_names)}' provided."
                )

    @staticmethod
    def _check_predict_parameters(predict_parameters: dict):
        """Check that the argument 'predict_parameters' is valid."""
        _check_type(predict_parameters, (dict, None), "predict_parameters")
        if predict_parameters is None:
            return None
        # valid keys from pycrostates prediction
        valid_keys = (
            "factor",
            "tol",
            "half_window_size",
            "min_segment_length",
            "reject_edges",
            "reject_by_annotation",
        )
        # Let the door open for custom prediction with different keys, so log
        # a warning instead of raising.
        for key in predict_parameters.keys():
            if key not in valid_keys:
                logger.warning(
                    "The key '%s' in predict_parameters is not part of "
                    "the default set of keys supported by pycrostates.",
                    key,
                )
        return predict_parameters

    # --------------------------------------------------------------------
    @property
    def predict_parameters(self) -> dict:
        """Parameters used to predict the current segmentation.

        :type: `dict`
        """
        if self._predict_parameters is None:
            logger.info(
                "Argument 'predict_parameters' was not provided when creating "
                "the segmentation."
            )
            return None
        return self._predict_parameters.copy()

    @property
    def labels(self) -> NDArray[int]:
        """Microstate label attributed to each sample (the segmentation).

        :type: `~numpy.array`
        """
        return self._labels.copy()

    @property
    def cluster_centers_(self) -> NDArray[float]:
        """Cluster centers (i.e topographies)
        used to compute the segmentation.

        :type: `~numpy.array`
        """
        return self._cluster_centers_.copy()

    @property
    def cluster_names(self) -> List[str]:
        """Name of the cluster centers.

        :type: `list`
        """
        return self._cluster_names.copy()<|MERGE_RESOLUTION|>--- conflicted
+++ resolved
@@ -205,13 +205,7 @@
         params["unlabeled"] = len(np.argwhere(labels == -1)) / len(gfp)
         return params
 
-<<<<<<< HEAD
-    def compute_transition_matrix(
-        self, stat="probability", ignore_self=None, ignore_repetitions=True
-    ):
-=======
     def compute_transition_matrix(self, stat="probability", ignore_repetitions=True):
->>>>>>> 81e37787
         """Compute the observed transition matrix.
 
         Count the number of transitions from one state to another and aggregate the
@@ -221,10 +215,6 @@
         Parameters
         ----------
         %(stat_transition)s
-<<<<<<< HEAD
-        %(ignore_self)s
-=======
->>>>>>> 81e37787
         %(ignore_repetitions)s
 
         Returns
@@ -254,20 +244,12 @@
             self._labels,
             self._cluster_centers_.shape[0],
             stat,
-<<<<<<< HEAD
-            ignore_repetitions=ignore_repetitions,
-=======
             ignore_repetitions,
->>>>>>> 81e37787
         )
 
     @fill_doc
     def compute_expected_transition_matrix(
-<<<<<<< HEAD
-        self, stat="probability", ignore_self=None, ignore_repetitions=True
-=======
         self, stat="probability", ignore_repetitions=True
->>>>>>> 81e37787
     ):
         """Compute the expected transition matrix.
 
@@ -281,38 +263,17 @@
         Parameters
         ----------
         %(stat_expected_transitions)s
-<<<<<<< HEAD
-        %(ignore_self)s
-=======
->>>>>>> 81e37787
         %(ignore_repetitions)s
 
         Returns
         -------
         %(transition_matrix)s
-<<<<<<< HEAD
-        """  # noqa: E501
-        _check_type(
-            ignore_self,
-            (
-                bool,
-                None,
-            ),
-            "ignore_self",
-        )
-        _check_type(ignore_repetitions, (bool,), "ignore_repetitions")
-        if ignore_self is not None:
-            deprecate("ignore_self", "ignore_repetitions")
-            ignore_repetitions = ignore_self
-=======
-        """
->>>>>>> 81e37787
+        """
         return _compute_expected_transition_matrix(
             self._labels,
             n_clusters=self._cluster_centers_.shape[0],
             stat=stat,
             ignore_repetitions=ignore_repetitions,
-<<<<<<< HEAD
         )
 
     # Information ------------------------------------------------------------
@@ -345,8 +306,6 @@
             self,
             ignore_repetitions=ignore_repetitions,
             log_base=log_base,
-=======
->>>>>>> 81e37787
         )
 
     @fill_doc
