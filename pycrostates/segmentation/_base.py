--- conflicted
+++ resolved
@@ -15,15 +15,8 @@
 from ..utils._docs import fill_doc
 from ..utils._logs import logger
 from ..viz import plot_cluster_centers
-<<<<<<< HEAD
 from .entropy import entropy
-from .transitions import (
-    _compute_expected_transition_matrix,
-    _compute_transition_matrix,
-)
-=======
 from .transitions import _compute_expected_transition_matrix, _compute_transition_matrix
->>>>>>> 1d839e28
 
 
 @fill_doc
